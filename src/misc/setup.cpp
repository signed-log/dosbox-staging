/*
 *  Copyright (C) 2002-2019  The DOSBox Team
 *
 *  This program is free software; you can redistribute it and/or modify
 *  it under the terms of the GNU General Public License as published by
 *  the Free Software Foundation; either version 2 of the License, or
 *  (at your option) any later version.
 *
 *  This program is distributed in the hope that it will be useful,
 *  but WITHOUT ANY WARRANTY; without even the implied warranty of
 *  MERCHANTABILITY or FITNESS FOR A PARTICULAR PURPOSE.  See the
 *  GNU General Public License for more details.
 *
 *  You should have received a copy of the GNU General Public License along
 *  with this program; if not, write to the Free Software Foundation, Inc.,
 *  51 Franklin Street, Fifth Floor, Boston, MA 02110-1301, USA.
 */


#include "dosbox.h"
#include "cross.h"
#include "setup.h"
#include "control.h"
#include "support.h"
#include <fstream>
#include <string>
#include <sstream>
#include <list>
#include <stdlib.h>
#include <stdio.h>
#include <limits>
#include <limits.h>

using namespace std;
static std::string current_config_dir; // Set by parseconfigfile so Prop_path can use it to construct the realpath
void Value::destroy() throw(){
	if (type == V_STRING) delete _string;
}

Value& Value::copy(Value const& in) {
	if (this != &in) { //Selfassigment!
		if(type != V_NONE && type != in.type) throw WrongType();
		destroy();
		plaincopy(in);
	}
	return *this;
}

void Value::plaincopy(Value const& in) throw(){
	type = in.type;
	_int = in._int;
	_double = in._double;
	_bool = in._bool;
	_hex = in._hex;
	if(type == V_STRING) _string = new string(*in._string);
}

Value::operator bool () const {
	if(type != V_BOOL) throw WrongType();
	return _bool;
}

Value::operator Hex () const {
	if(type != V_HEX) throw WrongType();
	return _hex;
}

Value::operator int () const {
	if(type != V_INT) throw WrongType();
	return _int;
}

Value::operator double () const {
	if(type != V_DOUBLE) throw WrongType();
	return _double;
}

Value::operator char const* () const {
	if(type != V_STRING) throw WrongType();
	return _string->c_str();
}

bool Value::operator==(Value const& other) const {
	if(this == &other) return true;
	if(type != other.type) return false;
	switch(type){
		case V_BOOL: 
			if(_bool == other._bool) return true;
			break;
		case V_INT:
			if(_int == other._int) return true;
			break;
		case V_HEX:
			if(_hex == other._hex) return true;
			break;
		case V_DOUBLE:
			if(_double == other._double) return true;
			break;
		case V_STRING:
			if((*_string) == (*other._string)) return true;
			break;
		default:
			E_Exit("comparing stuff that doesn't make sense");
			break;
	}
	return false;
}
bool Value::SetValue(string const& in,Etype _type) {
	/* Throw exception if the current type isn't the wanted type 
	 * Unless the wanted type is current.
	 */
	if(_type == V_CURRENT && type == V_NONE) throw WrongType();
	if(_type != V_CURRENT) { 
		if(type != V_NONE && type != _type) throw WrongType();
		type = _type;
	}
	bool retval = true;
	switch(type){
		case V_HEX:
			retval = set_hex(in);
			break;
		case V_INT:
			retval = set_int(in);
			break;
		case V_BOOL:
			retval = set_bool(in);
			break;
		case V_STRING:
			set_string(in);
			break;
		case V_DOUBLE:
			retval = set_double(in);
			break;

		case V_NONE:
		case V_CURRENT:
		default:
			/* Shouldn't happen!/Unhandled */
			throw WrongType();
			break;
	}
	return retval;
}

bool Value::set_hex(std::string const& in) {
	istringstream input(in);
	input.flags(ios::hex);
	Bits result = INT_MIN;
	input >> result;
	if(result == INT_MIN) return false;
	_hex = result;
	return true;
}

bool Value::set_int(string const &in) {
	istringstream input(in);
	Bits result = INT_MIN;
	input >> result;
	if(result == INT_MIN) return false;
	_int = result;
	return true;
}
bool Value::set_double(string const &in) {
	istringstream input(in);
	double result = std::numeric_limits<double>::infinity();
	input >> result;
	if(result == std::numeric_limits<double>::infinity()) return false;
	_double = result;
	return true;
}

bool Value::set_bool(string const &in) {
	istringstream input(in);
	string result;
	input >> result;
	lowcase(result);
	_bool = true; // TODO
	if(!result.size()) return false;

	if(result=="0" || result=="disabled" || result=="false" || result=="off") {
		_bool = false;
	} else if(result=="1" || result=="enabled" || result=="true" || result=="on") {
		_bool = true;
	} else return false;

	return true;
}

void Value::set_string(string const & in) {
	if(!_string) _string = new string();
	_string->assign(in);
}

string Value::ToString() const {
	ostringstream oss;
	switch(type) {
		case V_HEX:
			oss.flags(ios::hex);
			oss << _hex;
			break;
		case V_INT:
			oss << _int;
			break;
		case V_BOOL:
			oss << boolalpha << _bool;
			break;
		case V_STRING:
			oss << *_string;
			break;
		case V_DOUBLE:
			oss.precision(2);
			oss << fixed << _double;
			break;
		case V_NONE:
		case V_CURRENT:
		default:
			E_Exit("ToString messed up ?");
			break;
	}
	return oss.str();
}

bool Property::CheckValue(Value const& in, bool warn){
	if (suggested_values.empty()) return true;
	for(const_iter it = suggested_values.begin();it != suggested_values.end();++it) {
		if ( (*it) == in) { //Match!
			return true;
		}
	}
	if (warn) LOG_MSG("\"%s\" is not a valid value for variable: %s.\nIt might now be reset to the default value: %s",in.ToString().c_str(),propname.c_str(),default_value.ToString().c_str());
	return false;
}

void Property::Set_help(string const& in) {
	string result = string("CONFIG_") + propname;
	upcase(result);
	MSG_Add(result.c_str(),in.c_str());
}

char const* Property::Get_help() {
	string result = string("CONFIG_") + propname;
	upcase(result);
	return MSG_Get(result.c_str());
}

bool Prop_int::SetVal(Value const& in, bool forced, bool warn) {
	if (forced) {
		value = in;
		return true;
	} else if (!suggested_values.empty()){
		if ( CheckValue(in,warn) ) {
			value = in;
			return true;
		} else {
			value = default_value;
			return false;
		}
	} else {
		//Handle ranges if specified
		int mi = min;
		int ma = max;
		int va = static_cast<int>(Value(in));

		//No ranges
		if (mi == -1 && ma == -1) { value = in; return true;}

		//Inside range
		if (va >= mi && va <= ma) { value = in; return true;}

		//Outside range, set it to the closest boundary
		if (va > ma ) va = ma; else va = mi;

		if (warn) LOG_MSG("%s is outside the allowed range %s-%s for variable: %s.\nIt has been set to the closest boundary: %d.",in.ToString().c_str(),min.ToString().c_str(),max.ToString().c_str(),propname.c_str(),va);

		value = va; 
		return true;
		}
}
bool Prop_int::CheckValue(Value const& in, bool warn) {
//	if(!suggested_values.empty() && Property::CheckValue(in,warn)) return true;
	if(!suggested_values.empty()) return Property::CheckValue(in,warn);
	LOG_MSG("still used ?");
	//No >= and <= in Value type and == is ambigious
	int mi = min;
	int ma = max;
	int va = static_cast<int>(Value(in));
	if (mi == -1 && ma == -1) return true;
	if (va >= mi && va <= ma) return true;

	if (warn) LOG_MSG("%s lies outside the range %s-%s for variable: %s.\nIt might now be reset to the default value: %s",in.ToString().c_str(),min.ToString().c_str(),max.ToString().c_str(),propname.c_str(),default_value.ToString().c_str());
	return false;
}

bool Prop_double::SetValue(std::string const& input) {
	Value val;
	if(!val.SetValue(input,Value::V_DOUBLE)) return false;
	return SetVal(val,false,true);
}

//void Property::SetValue(char* input){
//	value.SetValue(input, Value::V_CURRENT);
//}
bool Prop_int::SetValue(std::string const& input) {
	Value val;
	if (!val.SetValue(input,Value::V_INT)) return false;
	bool retval = SetVal(val,false,true);
	return retval;
}

bool Prop_string::SetValue(std::string const& input) {
	//Special version for lowcase stuff
	std::string temp(input);
	//suggested values always case insensitive.
	//If there are none then it can be paths and such which are case sensitive
	if (!suggested_values.empty()) lowcase(temp);
	Value val(temp,Value::V_STRING);
	return SetVal(val,false,true);
}
bool Prop_string::CheckValue(Value const& in, bool warn) {
	if (suggested_values.empty()) return true;
	for(const_iter it = suggested_values.begin();it != suggested_values.end();++it) {
		if ( (*it) == in) { //Match!
			return true;
		}
		if ((*it).ToString() == "%u") {
			unsigned int value;
			if(sscanf(in.ToString().c_str(),"%u",&value) == 1) {
				return true;
			}
		}
	}
	if (warn) LOG_MSG("\"%s\" is not a valid value for variable: %s.\nIt might now be reset to the default value: %s",in.ToString().c_str(),propname.c_str(),default_value.ToString().c_str());
	return false;
}

bool Prop_path::SetValue(std::string const& input) {
	//Special version to merge realpath with it

	Value val(input,Value::V_STRING);
	bool retval = SetVal(val,false,true);

	if (input.empty()) {
		realpath.clear();
		return false;
	}
	std::string workcopy(input);
	Cross::ResolveHomedir(workcopy); //Parse ~ and friends
	//Prepend config directory in it exists. Check for absolute paths later
	if ( current_config_dir.empty()) realpath = workcopy;
	else realpath = current_config_dir + CROSS_FILESPLIT + workcopy;
	//Absolute paths
	if (Cross::IsPathAbsolute(workcopy)) realpath = workcopy;
	return retval;
}

bool Prop_bool::SetValue(std::string const& input) {
	return value.SetValue(input,Value::V_BOOL);
}

bool Prop_hex::SetValue(std::string const& input) {
	Value val;
	val.SetValue(input,Value::V_HEX);
	return SetVal(val,false,true);
}

void Prop_multival::make_default_value() {
	Bitu i = 1;
	Property *p = section->Get_prop(0);
	if (!p) return;

	std::string result = p->Get_Default_Value().ToString();
	while( (p = section->Get_prop(i++)) ) {
		std::string props = p->Get_Default_Value().ToString();
		if (props.empty()) continue;
		result += separator; result += props;
	}
	Value val(result,Value::V_STRING);
	SetVal(val,false,true);
}

//TODO checkvalue stuff
bool Prop_multival_remain::SetValue(std::string const& input) {
	Value val(input,Value::V_STRING);
	bool retval = SetVal(val,false,true);

	std::string local(input);
	int i = 0,number_of_properties = 0;
	Property *p = section->Get_prop(0);
	//No properties in this section. do nothing
	if (!p) return false;

	while( (section->Get_prop(number_of_properties)) )
		number_of_properties++;

	string::size_type loc = string::npos;
	while( (p = section->Get_prop(i++)) ) {
		//trim leading separators
		loc = local.find_first_not_of(separator);
		if (loc != string::npos) local.erase(0,loc);
		loc = local.find_first_of(separator);
		string in = "";//default value
		/* when i == number_of_properties add the total line. (makes more then
		 * one string argument possible for parameters of cpu) */
		if (loc != string::npos && i < number_of_properties) { //separator found
			in = local.substr(0,loc);
			local.erase(0,loc+1);
		} else if (local.size()) { //last argument or last property
			in = local;
			local.clear();
		}
		//Test Value. If it fails set default
		Value valtest (in,p->Get_type());
		if (!p->CheckValue(valtest,true)) {
			make_default_value();
			return false;
		}
		p->SetValue(in);
	}
	return retval;
}

//TODO checkvalue stuff
bool Prop_multival::SetValue(std::string const& input) {
	Value val(input,Value::V_STRING);
	bool retval = SetVal(val,false,true);

	std::string local(input);
	int i = 0;
	Property *p = section->Get_prop(0);
	//No properties in this section. do nothing
	if (!p) return false;
	Value::Etype prevtype = Value::V_NONE;
	string prevargument = "";

	string::size_type loc = string::npos;
	while( (p = section->Get_prop(i++)) ) {
		//trim leading separators
		loc = local.find_first_not_of(separator);
		if (loc != string::npos) local.erase(0,loc);
		loc = local.find_first_of(separator);
		string in = "";//default value
		if (loc != string::npos) { //separator found
			in = local.substr(0,loc);
			local.erase(0,loc+1);
		} else if (local.size()) { //last argument
			in = local;
			local.clear();
		}
		
		if (p->Get_type() == Value::V_STRING) {
			//Strings are only checked against the suggested values list.
			//Test Value. If it fails set default
			Value valtest (in,p->Get_type());
			if (!p->CheckValue(valtest,true)) {
				make_default_value();
				return false;
			}
			p->SetValue(in);
		} else {
			//Non-strings can have more things, conversion alone is not enough (as invalid values as converted to 0)
			bool r = p->SetValue(in);
			if (!r) {
				if (in.empty() && p->Get_type() == prevtype ) {
					//Nothing there, but same type of variable, so repeat it (sensitivity)
					in = prevargument; 
					p->SetValue(in);
				} else {
					//Something was there to be parsed or not the same type. Invalidate entire property.
					make_default_value();
				}
			}
		}
		prevtype = p->Get_type();
		prevargument = in;

	}
	return retval;
}

const std::vector<Value>& Property::GetValues() const {
	return suggested_values;
}
const std::vector<Value>& Prop_multival::GetValues() const {
	Property *p = section->Get_prop(0);
	//No properties in this section. do nothing
	if (!p) return suggested_values;
	int i =0;
	while( (p = section->Get_prop(i++)) ) {
		std::vector<Value> v = p->GetValues();
		if(!v.empty()) return p->GetValues();
	}
	return suggested_values;
}

/*
void Section_prop::Add_double(char const * const _propname, double _value) {
	Property* test=new Prop_double(_propname,_value);
	properties.push_back(test);
}*/

void Property::Set_values(const char * const *in) {
	Value::Etype type = default_value.type;
	int i = 0;
	while (in[i]) {
		Value val(in[i],type);
		suggested_values.push_back(val);
		i++;
	}
}

void Property::Set_values(const std::vector<std::string> & in) {
	Value::Etype type = default_value.type;
	for (auto &str : in) {
		Value val(str, type);
		suggested_values.push_back(val);
	}
}

Prop_int* Section_prop::Add_int(string const& _propname, Property::Changeable::Value when, int _value) {
	Prop_int* test=new Prop_int(_propname,when,_value);
	properties.push_back(test);
	return test;
}

Prop_string* Section_prop::Add_string(string const& _propname, Property::Changeable::Value when, char const * const _value) {
	Prop_string* test=new Prop_string(_propname,when,_value);
	properties.push_back(test);
	return test;
}

Prop_path* Section_prop::Add_path(string const& _propname, Property::Changeable::Value when, char const * const _value) {
	Prop_path* test=new Prop_path(_propname,when,_value);
	properties.push_back(test);
	return test;
}

Prop_bool* Section_prop::Add_bool(string const& _propname, Property::Changeable::Value when, bool _value) {
	Prop_bool* test=new Prop_bool(_propname,when,_value);
	properties.push_back(test);
	return test;
}

Prop_hex* Section_prop::Add_hex(string const& _propname, Property::Changeable::Value when, Hex _value) {
	Prop_hex* test=new Prop_hex(_propname,when,_value);
	properties.push_back(test);
	return test;
}

Prop_multival* Section_prop::Add_multi(std::string const& _propname, Property::Changeable::Value when,std::string const& sep) {
	Prop_multival* test = new Prop_multival(_propname,when,sep);
	properties.push_back(test);
	return test;
}

Prop_multival_remain* Section_prop::Add_multiremain(std::string const& _propname, Property::Changeable::Value when,std::string const& sep) {
	Prop_multival_remain* test = new Prop_multival_remain(_propname,when,sep);
	properties.push_back(test);
	return test;
}

int Section_prop::Get_int(string const&_propname) const {
	for(const_it tel=properties.begin();tel!=properties.end();tel++){
		if ((*tel)->propname==_propname){
			return ((*tel)->GetValue());
		}
	}
	return 0;
}

bool Section_prop::Get_bool(string const& _propname) const {
	for(const_it tel = properties.begin();tel != properties.end();++tel){
		if ((*tel)->propname == _propname){
			return ((*tel)->GetValue());
		}
	}
	return false;
}

double Section_prop::Get_double(string const& _propname) const {
	for(const_it tel = properties.begin();tel != properties.end();++tel){
		if ((*tel)->propname == _propname){
			return ((*tel)->GetValue());
		}
	}
	return 0.0;
}

Prop_path* Section_prop::Get_path(string const& _propname) const {
	for(const_it tel = properties.begin();tel != properties.end();++tel){
		if ((*tel)->propname == _propname){
			Prop_path* val = dynamic_cast<Prop_path*>((*tel));
			if (val) return val; else return NULL;
		}
	}
	return NULL;
}

Prop_multival* Section_prop::Get_multival(string const& _propname) const {
	for(const_it tel = properties.begin();tel != properties.end();++tel){
		if ((*tel)->propname == _propname){
			Prop_multival* val = dynamic_cast<Prop_multival*>((*tel));
			if(val) return val; else return NULL;
		}
	}
	return NULL;
}

Prop_multival_remain* Section_prop::Get_multivalremain(string const& _propname) const {
	for(const_it tel = properties.begin();tel != properties.end();++tel){
		if ((*tel)->propname == _propname){
			Prop_multival_remain* val = dynamic_cast<Prop_multival_remain*>((*tel));
			if (val) return val; else return NULL;
		}
	}
	return NULL;
}
Property* Section_prop::Get_prop(int index){
	for(it tel = properties.begin();tel != properties.end();++tel){
		if (!index--) return (*tel);
	}
	return NULL;
}

const char* Section_prop::Get_string(string const& _propname) const {
	for(const_it tel = properties.begin();tel != properties.end();++tel){
		if ((*tel)->propname == _propname){
			return ((*tel)->GetValue());
		}
	}
	return "";
}
Hex Section_prop::Get_hex(string const& _propname) const {
	for(const_it tel = properties.begin();tel != properties.end();++tel){
		if ((*tel)->propname == _propname){
			return ((*tel)->GetValue());
		}
	}
	return 0;
}

bool Section_prop::HandleInputline(string const& gegevens){
	string str1 = gegevens;
	string::size_type loc = str1.find('=');
	if (loc == string::npos) return false;
	string name = str1.substr(0,loc);
	string val = str1.substr(loc + 1);

	/* Remove quotes around value */
	trim(val);
	string::size_type length = val.length();
	if (length > 1 &&
	     ((val[0] == '\"'  && val[length - 1] == '\"' ) ||
	      (val[0] == '\'' && val[length - 1] == '\''))
	   ) val = val.substr(1,length - 2);
	/* trim the results incase there were spaces somewhere */
	trim(name);trim(val);
	for(it tel = properties.begin();tel != properties.end();++tel){
		if (!strcasecmp((*tel)->propname.c_str(),name.c_str())){
			return (*tel)->SetValue(val);
		}
	}
	return false;
}

void Section_prop::PrintData(FILE* outfile) const {
	/* Now print out the individual section entries */
	size_t len = 0;
	// Determine maximum length of the props in this section
	for(const_it tel = properties.begin();tel != properties.end();++tel) {
		if ((*tel)->propname.length() > len)
			len = (*tel)->propname.length();
	}
<<<<<<< HEAD

	for (const auto &tel : properties) {
		fprintf(outfile, "%-*s = %s\n",
		        static_cast<int>(len),
		        tel->propname.c_str(),
		        tel->GetValue().ToString().c_str());
=======
	// fprintf wants int instead of size_t, also refuse to print sections with weirdly long properties.
	int intlen = (len > 100)?100:static_cast<int>(len);
	if (intlen == 100) return;
	for(const_it tel = properties.begin();tel != properties.end();++tel) {
		fprintf(outfile,"%-*s = %s\n", intlen, (*tel)->propname.c_str(), (*tel)->GetValue().ToString().c_str());
>>>>>>> 5afd7057
	}
}

string Section_prop::GetPropValue(string const& _property) const {
	for(const_it tel = properties.begin();tel != properties.end();++tel){
		if (!strcasecmp((*tel)->propname.c_str(),_property.c_str())){
			return (*tel)->GetValue().ToString();
		}
	}
	return NO_SUCH_PROPERTY;
}

bool Section_line::HandleInputline(string const& line) {
	if (!data.empty()) data += "\n"; //Add return to previous line in buffer
	data += line;
	return true;
}

void Section_line::PrintData(FILE* outfile) const {
	fprintf(outfile,"%s",data.c_str());
}

string Section_line::GetPropValue(string const& /* _property*/) const {
	return NO_SUCH_PROPERTY;
}

bool Config::PrintConfig(char const * const configfilename) const {
	char temp[50];char helpline[256];
	FILE* outfile = fopen(configfilename,"w+t");
	if (outfile == NULL) return false;

	/* Print start of configfile and add a return to improve readibility. */
	fprintf(outfile,MSG_Get("CONFIGFILE_INTRO"),VERSION);
	fprintf(outfile,"\n");
	for (const_it tel = sectionlist.begin(); tel != sectionlist.end(); ++tel){
		/* Print out the Section header */
		safe_strncpy(temp,(*tel)->GetName(),sizeof(temp));
		lowcase(temp);
		fprintf(outfile,"[%s]\n",temp);

		Section_prop *sec = dynamic_cast<Section_prop *>(*tel);
		if (sec) {
			Property *p;
			size_t i = 0, maxwidth = 0;
			while ((p = sec->Get_prop(i++))) {
				size_t w = strlen(p->propname.c_str());
				if (w > maxwidth) maxwidth = w;
			}
			i=0;
			char prefix[80];
<<<<<<< HEAD
			snprintf(prefix,80, "\n# %*s  ", (int)maxwidth, "");
=======
			int intmaxwidth = (maxwidth>60)?60:static_cast<int>(maxwidth);
			snprintf(prefix,80, "\n# %*s    ", intmaxwidth, "");
>>>>>>> 5afd7057
			while ((p = sec->Get_prop(i++))) {
				std::string help = p->Get_help();
				std::string::size_type pos = std::string::npos;
				while ((pos = help.find('\n', pos+1)) != std::string::npos) {
					help.replace(pos, 1, prefix);
				}

				fprintf(outfile, "# %*s: %s", intmaxwidth, p->propname.c_str(), help.c_str());

				std::vector<Value> values = p->GetValues();
				if (!values.empty()) {
					fprintf(outfile, "%s%s:", prefix, MSG_Get("CONFIG_SUGGESTED_VALUES"));
					std::vector<Value>::const_iterator it = values.begin();
					while (it != values.end()) {
						if((*it).ToString() != "%u") { //Hack hack hack. else we need to modify GetValues, but that one is const...
							if (it != values.begin()) fputs(",", outfile);
							fprintf(outfile, " %s", (*it).ToString().c_str());
						}
						++it;
					}
					fprintf(outfile,".");
				}
			fprintf(outfile, "\n");
			}
		} else {
			upcase(temp);
			strcat(temp,"_CONFIGFILE_HELP");
			const char * helpstr = MSG_Get(temp);
			const char * linestart = helpstr;
			char * helpwrite = helpline;
			while (*helpstr && helpstr - linestart < sizeof(helpline)) {
				*helpwrite++ = *helpstr;
				if (*helpstr == '\n') {
<<<<<<< HEAD
					*helpwrite=0;
					fprintf(outfile,"# %s", helpline);
					helpwrite=helpline;
				}
				helpstr++;
=======
					*helpwrite = 0;
					fprintf(outfile,"# %s",helpline);
					helpwrite = helpline;
					linestart = ++helpstr;
				} else helpstr++;
>>>>>>> 5afd7057
			}
		}

		fprintf(outfile,"\n");
		(*tel)->PrintData(outfile);
		fprintf(outfile,"\n");		/* Always an empty line between sections */
	}
	fclose(outfile);
	return true;
}


Section_prop* Config::AddSection_prop(char const * const _name,void (*_initfunction)(Section*),bool canchange) {
	Section_prop* blah = new Section_prop(_name);
	blah->AddInitFunction(_initfunction,canchange);
	sectionlist.push_back(blah);
	return blah;
}

Section_prop::~Section_prop() {
	//ExecuteDestroy should be here else the destroy functions use destroyed properties
	ExecuteDestroy(true);
	/* Delete properties themself (properties stores the pointer of a prop */
	for(it prop = properties.begin(); prop != properties.end(); ++prop)
		delete (*prop);
}


Section_line* Config::AddSection_line(char const * const _name,void (*_initfunction)(Section*)) {
	Section_line* blah = new Section_line(_name);
	blah->AddInitFunction(_initfunction);
	sectionlist.push_back(blah);
	return blah;
}


void Config::Init() {
	for (const_it tel=sectionlist.begin(); tel!=sectionlist.end(); ++tel) {
		(*tel)->ExecuteInit();
	}
}

void Section::AddInitFunction(SectionFunction func,bool canchange) {
	initfunctions.push_back(Function_wrapper(func,canchange));
}

void Section::AddDestroyFunction(SectionFunction func,bool canchange) {
	destroyfunctions.push_front(Function_wrapper(func,canchange));
}


void Section::ExecuteInit(bool initall) {
	typedef std::list<Function_wrapper>::iterator func_it;
	for (func_it tel = initfunctions.begin(); tel != initfunctions.end(); ++tel) {
		if (initall || (*tel).canchange) (*tel).function(this);
	}
}

void Section::ExecuteDestroy(bool destroyall) {
	typedef std::list<Function_wrapper>::iterator func_it;
	for (func_it tel = destroyfunctions.begin(); tel != destroyfunctions.end(); ) {
		if (destroyall || (*tel).canchange) {
			(*tel).function(this);
			tel = destroyfunctions.erase(tel); //Remove destroyfunction once used
		} else ++tel;
	}
}

Config::~Config() {
	reverse_it cnt = sectionlist.rbegin();
	while (cnt != sectionlist.rend()) {
		delete (*cnt);
		cnt++;
	}
}

Section* Config::GetSection(int index) {
	for (it tel = sectionlist.begin(); tel != sectionlist.end(); ++tel){
		if (!index--) return (*tel);
	}
	return NULL;
}

Section* Config::GetSection(string const& _sectionname) const {
	for (const_it tel = sectionlist.begin(); tel != sectionlist.end(); ++tel){
		if (!strcasecmp((*tel)->GetName(),_sectionname.c_str())) return (*tel);
	}
	return NULL;
}

Section* Config::GetSectionFromProperty(char const * const prop) const {
   	for (const_it tel = sectionlist.begin(); tel != sectionlist.end(); ++tel){
		if ((*tel)->GetPropValue(prop) != NO_SUCH_PROPERTY) return (*tel);
	}
	return NULL;
}

bool Config::ParseConfigFile(char const * const configfilename) {
	//static bool first_configfile = true;
	ifstream in(configfilename);
	if (!in) return false;
	const char * settings_type;
	settings_type = (configfiles.size() == 0)? "primary":"additional";
	configfiles.push_back(configfilename);

	LOG_MSG("CONFIG: Loading %s settings from config file %s", settings_type,configfilename);

	//Get directory from configfilename, used with relative paths.
	current_config_dir=configfilename;
	std::string::size_type pos = current_config_dir.rfind(CROSS_FILESPLIT);
	if(pos == std::string::npos) pos = 0; //No directory then erase string
	current_config_dir.erase(pos);

	string gegevens;
	Section* currentsection = NULL;
	Section* testsec = NULL;
	while (getline(in,gegevens)) {

		/* strip leading/trailing whitespace */
		trim(gegevens);
		if(!gegevens.size()) continue;

		switch(gegevens[0]){
		case '%':
		case '\0':
		case '#':
		case ' ':
		case '\n':
			continue;
			break;
		case '[':
		{
			string::size_type loc = gegevens.find(']');
			if(loc == string::npos) continue;
			gegevens.erase(loc);
			testsec = GetSection(gegevens.substr(1));
			if(testsec != NULL ) currentsection = testsec;
			testsec = NULL;
		}
			break;
		default:
			try {
				if(currentsection) currentsection->HandleInputline(gegevens);
			} catch(const char* message) {
				message=0;
				//EXIT with message
			}
			break;
		}
	}
	current_config_dir.clear();//So internal changes don't use the path information
	return true;
}

/*const char* Config::GetPrimaryConfigFile() {
	return configfile.c_str();
}*/

void Config::ParseEnv(char ** envp) {
	for(char** env=envp; *env;env++) {
		char copy[1024];
		safe_strncpy(copy,*env,1024);
		if(strncasecmp(copy,"DOSBOX_",7))
			continue;
		char* sec_name = &copy[7];
		if(!(*sec_name))
			continue;
		char* prop_name = strrchr(sec_name,'_');
		if(!prop_name || !(*prop_name))
			continue;
		*prop_name++=0;
		Section* sect = GetSection(sec_name);
		if(!sect)
			continue;
		sect->HandleInputline(prop_name);
	}
}

void Config::SetStartUp(void (*_function)(void)) {
	_start_function=_function;
}


void Config::StartUp(void) {
	initialised=true;
	(*_start_function)();
}

bool CommandLine::FindExist(char const * const name,bool remove) {
	cmd_it it;
	if (!(FindEntry(name,it,false))) return false;
	if (remove) cmds.erase(it);
	return true;
}

bool CommandLine::FindHex(char const * const name,unsigned int & value,bool remove) {
	cmd_it it,it_next;
	if (!(FindEntry(name,it,true))) return false;
	it_next=it;++it_next;
	sscanf((*it_next).c_str(),"%X",&value);
	if (remove) cmds.erase(it,++it_next);
	return true;
}

bool CommandLine::FindInt(char const * const name,int & value,bool remove) {
	cmd_it it,it_next;
	if (!(FindEntry(name,it,true))) return false;
	it_next=it;++it_next;
	value=atoi((*it_next).c_str());
	if (remove) cmds.erase(it,++it_next);
	return true;
}

bool CommandLine::FindString(char const * const name,std::string & value,bool remove) {
	cmd_it it,it_next;
	if (!(FindEntry(name,it,true))) return false;
	it_next=it;++it_next;
	value=*it_next;
	if (remove) cmds.erase(it,++it_next);
	return true;
}

bool CommandLine::FindCommand(unsigned int which,std::string & value) {
	if (which<1) return false;
	if (which>cmds.size()) return false;
	cmd_it it=cmds.begin();
	for (;which>1;which--) it++;
	value=(*it);
	return true;
}

bool CommandLine::FindEntry(char const * const name,cmd_it & it,bool neednext) {
	for (it = cmds.begin(); it != cmds.end(); ++it) {
		if (!strcasecmp((*it).c_str(),name)) {
			cmd_it itnext=it;++itnext;
			if (neednext && (itnext==cmds.end())) return false;
			return true;
		}
	}
	return false;
}

bool CommandLine::FindStringBegin(char const* const begin,std::string & value, bool remove) {
	size_t len = strlen(begin);
	for (cmd_it it = cmds.begin(); it != cmds.end();++it) {
		if (strncmp(begin,(*it).c_str(),len)==0) {
			value=((*it).c_str() + len);
			if (remove) cmds.erase(it);
			return true;
		}
	}
	return false;
}

bool CommandLine::FindStringRemain(char const * const name,std::string & value) {
	cmd_it it;value.clear();
	if (!FindEntry(name,it)) return false;
	++it;
	for (;it != cmds.end();++it) {
		value += " ";
		value += (*it);
	}
	return true;
}

/* Only used for parsing command.com /C
 * Allowing /C dir and /Cdir
 * Restoring quotes back into the commands so command /C mount d "/tmp/a b" works as intended
 */
bool CommandLine::FindStringRemainBegin(char const * const name,std::string & value) {
	cmd_it it;value.clear();
	if (!FindEntry(name,it)) {
		size_t len = strlen(name);
			for (it = cmds.begin();it != cmds.end();++it) {
				if (strncasecmp(name,(*it).c_str(),len)==0) {
					std::string temp = ((*it).c_str() + len);
					//Restore quotes for correct parsing in later stages
					if(temp.find(' ') != std::string::npos)
						value = std::string("\"") + temp + std::string("\"");
					else
						value = temp;
					break;
				}
			}
		if (it == cmds.end()) return false;
	}
	++it;
	for (;it != cmds.end();++it) {
		value += " ";
		std::string temp = (*it);
		if(temp.find(' ') != std::string::npos)
			value += std::string("\"") + temp + std::string("\"");
		else
			value += temp;
	}
	return true;
}

bool CommandLine::GetStringRemain(std::string & value) {
	if (!cmds.size()) return false;

	cmd_it it = cmds.begin();value = (*it++);
	for(;it != cmds.end();++it) {
		value += " ";
		value += (*it);
	}
	return true;
}


unsigned int CommandLine::GetCount(void) {
	return (unsigned int)cmds.size();
}

void CommandLine::FillVector(std::vector<std::string> & vector) {
	for(cmd_it it = cmds.begin(); it != cmds.end(); ++it) {
		vector.push_back((*it));
	}
	// add back the \" if the parameter contained a space
	for(Bitu i = 0; i < vector.size(); i++) {
		if(vector[i].find(' ') != std::string::npos) {
			vector[i] = "\""+vector[i]+"\"";
		}
	}
}

int CommandLine::GetParameterFromList(const char* const params[], std::vector<std::string> & output) {
	// return values: 0 = P_NOMATCH, 1 = P_NOPARAMS
	// TODO return nomoreparams
	int retval = 1;
	output.clear();
	enum {
		P_START, P_FIRSTNOMATCH, P_FIRSTMATCH
	} parsestate = P_START;
	cmd_it it = cmds.begin();
	while(it != cmds.end()) {
		bool found = false;
		for(Bitu i = 0; *params[i]!=0; i++) {
			if (!strcasecmp((*it).c_str(),params[i])) {
				// found a parameter
				found = true;
				switch(parsestate) {
				case P_START:
					retval = i+2;
					parsestate = P_FIRSTMATCH;
					break;
				case P_FIRSTMATCH:
				case P_FIRSTNOMATCH:
					return retval;
				}
			}
		}
		if(!found)
			switch(parsestate) {
			case P_START:
				retval = 0; // no match
				parsestate = P_FIRSTNOMATCH;
				output.push_back(*it);
				break;
			case P_FIRSTMATCH:
			case P_FIRSTNOMATCH:
				output.push_back(*it);
				break;
			}
		cmd_it itold = it;
		++it;
		cmds.erase(itold);

	}

	return retval;
/*
bool CommandLine::FindEntry(char const * const name,cmd_it & it,bool neednext) {
	for (it=cmds.begin();it!=cmds.end();it++) {
		if (!strcasecmp((*it).c_str(),name)) {
			cmd_it itnext=it;itnext++;
			if (neednext && (itnext==cmds.end())) return false;
			return true;
		}
	}
	return false;
*/


/*
	cmd_it it=cmds.begin();value=(*it++);
	while(it != cmds.end()) {
		if(params.

		it++;
	}
*/
	// find next parameter
	//return -1;

}


CommandLine::CommandLine(int argc,char const * const argv[]) {
	if (argc>0) {
		file_name=argv[0];
	}
	int i=1;
	while (i<argc) {
		cmds.push_back(argv[i]);
		i++;
	}
}
Bit16u CommandLine::Get_arglength() {
	if (cmds.empty()) return 0;
	Bit16u i=1;
	for(cmd_it it = cmds.begin();it != cmds.end(); ++it)
		i+=(*it).size() + 1;
	return --i;
}


CommandLine::CommandLine(char const * const name,char const * const cmdline) {
	if (name) file_name=name;
	/* Parse the cmds and put them in the list */
	bool inword,inquote;char c;
	inword=false;inquote=false;
	std::string str;
	const char * c_cmdline=cmdline;
	while ((c=*c_cmdline)!=0) {
		if (inquote) {
			if (c!='"') str+=c;
			else {
				inquote=false;
				cmds.push_back(str);
				str.erase();
			}
		} else if (inword) {
			if (c!=' ') str+=c;
			else {
				inword=false;
				cmds.push_back(str);
				str.erase();
			}
		}
		else if (c=='\"') { inquote=true;}
		else if (c!=' ') { str+=c;inword=true;}
		c_cmdline++;
	}
	if (inword || inquote) cmds.push_back(str);
}

void CommandLine::Shift(unsigned int amount) {
	while(amount--) {
		file_name = cmds.size()?(*(cmds.begin())):"";
		if(cmds.size()) cmds.erase(cmds.begin());
	}
}<|MERGE_RESOLUTION|>--- conflicted
+++ resolved
@@ -16,10 +16,12 @@
  *  51 Franklin Street, Fifth Floor, Boston, MA 02110-1301, USA.
  */
 
+#include "setup.h"
+
+#include <algorithm>
 
 #include "dosbox.h"
 #include "cross.h"
-#include "setup.h"
 #include "control.h"
 #include "support.h"
 #include <fstream>
@@ -664,26 +666,17 @@
 
 void Section_prop::PrintData(FILE* outfile) const {
 	/* Now print out the individual section entries */
-	size_t len = 0;
+
 	// Determine maximum length of the props in this section
-	for(const_it tel = properties.begin();tel != properties.end();++tel) {
-		if ((*tel)->propname.length() > len)
-			len = (*tel)->propname.length();
-	}
-<<<<<<< HEAD
+	int len = 0;
+	for (const auto &tel : properties)
+		len = std::max<int>(len, tel->propname.length());
 
 	for (const auto &tel : properties) {
 		fprintf(outfile, "%-*s = %s\n",
-		        static_cast<int>(len),
+		        std::min<int>(40, len),
 		        tel->propname.c_str(),
 		        tel->GetValue().ToString().c_str());
-=======
-	// fprintf wants int instead of size_t, also refuse to print sections with weirdly long properties.
-	int intlen = (len > 100)?100:static_cast<int>(len);
-	if (intlen == 100) return;
-	for(const_it tel = properties.begin();tel != properties.end();++tel) {
-		fprintf(outfile,"%-*s = %s\n", intlen, (*tel)->propname.c_str(), (*tel)->GetValue().ToString().c_str());
->>>>>>> 5afd7057
 	}
 }
 
@@ -711,7 +704,8 @@
 }
 
 bool Config::PrintConfig(char const * const configfilename) const {
-	char temp[50];char helpline[256];
+	char temp[50];
+	char helpline[256];
 	FILE* outfile = fopen(configfilename,"w+t");
 	if (outfile == NULL) return false;
 
@@ -734,12 +728,8 @@
 			}
 			i=0;
 			char prefix[80];
-<<<<<<< HEAD
-			snprintf(prefix,80, "\n# %*s  ", (int)maxwidth, "");
-=======
-			int intmaxwidth = (maxwidth>60)?60:static_cast<int>(maxwidth);
-			snprintf(prefix,80, "\n# %*s    ", intmaxwidth, "");
->>>>>>> 5afd7057
+			int intmaxwidth = std::min<int>(60, maxwidth);
+			snprintf(prefix, sizeof(prefix), "\n# %*s  ", intmaxwidth , "");
 			while ((p = sec->Get_prop(i++))) {
 				std::string help = p->Get_help();
 				std::string::size_type pos = std::string::npos;
@@ -770,22 +760,16 @@
 			const char * helpstr = MSG_Get(temp);
 			const char * linestart = helpstr;
 			char * helpwrite = helpline;
-			while (*helpstr && helpstr - linestart < sizeof(helpline)) {
+			while (*helpstr && static_cast<size_t>(helpstr - linestart) < sizeof(helpline)) {
 				*helpwrite++ = *helpstr;
 				if (*helpstr == '\n') {
-<<<<<<< HEAD
-					*helpwrite=0;
-					fprintf(outfile,"# %s", helpline);
-					helpwrite=helpline;
-				}
-				helpstr++;
-=======
 					*helpwrite = 0;
-					fprintf(outfile,"# %s",helpline);
+					fprintf(outfile, "# %s", helpline);
 					helpwrite = helpline;
 					linestart = ++helpstr;
-				} else helpstr++;
->>>>>>> 5afd7057
+				} else {
+					++helpstr;
+				}
 			}
 		}
 
