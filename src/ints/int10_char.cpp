--- conflicted
+++ resolved
@@ -414,13 +414,8 @@
 
 void ReadCharAttr(uint16_t col,uint16_t row,uint8_t page,uint16_t * result) {
 	/* Externally used by the mouse routine */
-<<<<<<< HEAD
-	PhysPt fontdata;
+	RealPt fontdata;
 	uint16_t cols = real_readw(BIOSMEM_SEG,BIOSMEM_NB_COLS);
-=======
-	RealPt fontdata;
-	Bit16u cols = real_readw(BIOSMEM_SEG,BIOSMEM_NB_COLS);
->>>>>>> 6d43bd91
 	BIOS_CHEIGHT;
 	bool split_chr = false;
 	switch (CurMode->type) {
@@ -466,24 +461,14 @@
 		if (chr==128 && split_chr) fontdata=RealGetVec(0x1f);
 
 		bool error=false;
-<<<<<<< HEAD
 		auto ty = static_cast<uint16_t>(y);
 		for (uint8_t h=0;h<cheight;h++) {
 			uint8_t bitsel=128;
-			uint8_t bitline=mem_readb(fontdata++);
+			uint8_t bitline=mem_readb(Real2Phys(fontdata));
+			fontdata=RealMake(RealSeg(fontdata),RealOff(fontdata)+1);
 			uint8_t res=0;
 			uint8_t vidline=0;
 			auto tx = static_cast<uint16_t>(x);
-=======
-		Bit16u ty=(Bit16u)y;
-		for (Bit8u h=0;h<cheight;h++) {
-			Bit8u bitsel=128;
-			Bit8u bitline=mem_readb(Real2Phys(fontdata));
-			fontdata=RealMake(RealSeg(fontdata),RealOff(fontdata)+1);
-			Bit8u res=0;
-			Bit8u vidline=0;
-			Bit16u tx=(Bit16u)x;
->>>>>>> 6d43bd91
 			while (bitsel) {
 				//Construct bitline in memory
 				INT10_GetPixel(tx,ty,page,&res);
@@ -508,12 +493,8 @@
 	LOG(LOG_INT10,LOG_ERROR)("ReadChar didn't find character");
 	*result = 0;
 }
-<<<<<<< HEAD
 void INT10_ReadCharAttr(uint16_t * result,uint8_t page) {
-=======
-void INT10_ReadCharAttr(Bit16u * result,Bit8u page) {
 	if(CurMode->ptotal==1) page=0;
->>>>>>> 6d43bd91
 	if(page==0xFF) page=real_readb(BIOSMEM_SEG,BIOSMEM_CURRENT_PAGE);
 	uint8_t cur_row=CURSOR_POS_ROW(page);
 	uint8_t cur_col=CURSOR_POS_COL(page);
